--- conflicted
+++ resolved
@@ -1,10 +1,8 @@
 import { Module } from '@nestjs/common';
-<<<<<<< HEAD
 import { AttemptsController } from './attempts.controller';
 
 @Module({
   controllers: [AttemptsController],
-=======
 import { TypeOrmModule } from '@nestjs/typeorm';
 import { AttemptsController } from './attempts.controller';
 import { AttemptsService } from './attempts.service';
@@ -14,6 +12,5 @@
   imports: [TypeOrmModule.forFeature([Attempt])],
   controllers: [AttemptsController],
   providers: [AttemptsService],
->>>>>>> 4fbeac5c
 })
 export class AttemptsModule {}