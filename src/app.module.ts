import { Module } from "@nestjs/common";
import { ConfigModule, ConfigService } from "@nestjs/config";
import { TypeOrmModule } from "@nestjs/typeorm";
import { SecurityModule } from "./security/security.module";
import { LeaderboardModule } from "./leaderboard/leaderboard.module";
import { AuthModule } from "./auth/auth.module";
import { UserProfilesModule } from "./user-profiles/user-profiles.module";
import { GameRoundModule } from "./GameRound/game-round.module";
<<<<<<< HEAD
import { AnalyticsModule } from "./analytics/analytics.module";
=======
import { SongsModule } from "./songs/songs.module";
>>>>>>> 89f84f1f
import * as Joi from "joi";

@Module({
  imports: [
    ConfigModule.forRoot({
      isGlobal: true,
      envFilePath: ".env",
      validationSchema: Joi.object({
        DB_HOST: Joi.string().required(),
        DB_PORT: Joi.number().default(5432),
        DB_USERNAME: Joi.string().required(),
        DB_PASSWORD: Joi.string().required(),
        DB_NAME: Joi.string().required(),
        NODE_ENV: Joi.string()
          .valid("development", "production", "test")
          .default("development"),
        REDIS_HOST: Joi.string().default("localhost"),
        REDIS_PORT: Joi.number().default(6379),
        REDIS_PASSWORD: Joi.string().optional(),
      }),
    }),
    TypeOrmModule.forRootAsync({
      imports: [ConfigModule],
      inject: [ConfigService],
      useFactory: (configService: ConfigService) => ({
        type: "postgres",
        host: configService.get("DB_HOST"),
        port: configService.get("DB_PORT"),
        username: configService.get("DB_USERNAME"),
        password: configService.get("DB_PASSWORD"),
        database: configService.get("DB_NAME"),
        entities: [__dirname + "/**/*.entity{.ts,.js}"],
        synchronize: configService.get("NODE_ENV") === "development",
        // Subscribers can be provided via modules; no global subscriber here
      }),
    }),
    SecurityModule,
    LeaderboardModule,
    AuthModule,
    UserProfilesModule,
    GameRoundModule,
<<<<<<< HEAD
    AnalyticsModule,
=======
    SongsModule,
>>>>>>> 89f84f1f
  ],
  controllers: [],
  providers: [],
})
export class AppModule {}<|MERGE_RESOLUTION|>--- conflicted
+++ resolved
@@ -6,11 +6,6 @@
 import { AuthModule } from "./auth/auth.module";
 import { UserProfilesModule } from "./user-profiles/user-profiles.module";
 import { GameRoundModule } from "./GameRound/game-round.module";
-<<<<<<< HEAD
-import { AnalyticsModule } from "./analytics/analytics.module";
-=======
-import { SongsModule } from "./songs/songs.module";
->>>>>>> 89f84f1f
 import * as Joi from "joi";
 
 @Module({
@@ -52,11 +47,7 @@
     AuthModule,
     UserProfilesModule,
     GameRoundModule,
-<<<<<<< HEAD
-    AnalyticsModule,
-=======
-    SongsModule,
->>>>>>> 89f84f1f
+
   ],
   controllers: [],
   providers: [],
