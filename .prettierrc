{
<<<<<<< HEAD
  "singleQuote": true,
  "trailingComma": "all",
  "semi": true,
  "tabWidth": 2,
  "useTabs": false,
  "printWidth": 100,
  "endOfLine": "lf"
=======
  "singleQuote": false,
  "trailingComma": "all"
>>>>>>> 49bad263
}<|MERGE_RESOLUTION|>--- conflicted
+++ resolved
@@ -1,14 +1,4 @@
 {
-<<<<<<< HEAD
-  "singleQuote": true,
-  "trailingComma": "all",
-  "semi": true,
-  "tabWidth": 2,
-  "useTabs": false,
-  "printWidth": 100,
-  "endOfLine": "lf"
-=======
   "singleQuote": false,
   "trailingComma": "all"
->>>>>>> 49bad263
 }